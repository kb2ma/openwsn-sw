--- conflicted
+++ resolved
@@ -1,117 +1,114 @@
-import logging
-class NullHandler(logging.Handler):
-    def emit(self, record):
-        pass
-log = logging.getLogger('eventBusMonitor')
-log.setLevel(logging.ERROR)
-log.addHandler(NullHandler())
-
-import threading
-import copy
-import json
-import socket
-import binascii
-
-import openvisualizer_utils as u
-
-from pydispatch import dispatcher
-
-class eventBusMonitor(object):
-    
-    def __init__(self):
-        
-        # log
-        log.debug("create instance")
-        
-        # store params
-        
-        # local variables
-        self.statsLock  = threading.Lock()
-        self.stats      = {}
-        self.socket     = socket.socket(
-            socket.AF_INET,
-            socket.SOCK_DGRAM
-        )
-        
-        # give this instance a name
-        self.name       = 'eventBusMonitor'
-        
-        # connect to dispatcher
-        dispatcher.connect(
-            self._eventBusNotification,
-        )
-    
-    #======================== public ==========================================
-    
-    def getStats(self):
-        
-        # get a copy of stats
-        with self.statsLock:
-            tempStats = copy.deepcopy(self.stats)
-        
-        # format as a dictionnary
-        returnVal = [
-            {
-                'sender': str(k[0]),
-                'signal': str(k[1]),
-                'num':    v,
-            } for (k,v) in tempStats.items()
-        ]
-        
-        # send back JSON string
-        return json.dumps(returnVal)
-    
-    #======================== private =========================================
-    
-    def _eventBusNotification(self,signal,sender,data):
-        
-        if signal=='bytesToMesh':
-            
-            # ZEP header
-            zep  = []
-            zep += [ord('E'),ord('X')]     # Protocol ID String
-            zep += [0x02]                  # Protocol Version
-            zep += [0x01]                  # Type
-            zep += [0x00]                  # Channel ID
-            zep += [0x00,0x01]             # Device ID
-            zep += [0x01]                  # LQI/CRC mode
-            zep += [0xff]
-            zep += [0x01]*8                # timestamp
-            zep += [0x02]*4                # sequence number
-            zep += [0x00]*10               # reserved
-            zep += [21+len(data[1])+2]        # length
-            
-            # IEEE802.15.4
-            mac  = []
-            mac += [0x41]
-            mac += [0xcc]
-            mac += [0x66]
-            mac += [0xff,0xff]
-            mac += [0x01]*8
-            mac += [0x02]*8
-            
-            # 6LoWPAN
-            mac += data[1]  #data[0] is nexthop address
-            
-            # CRC
-<<<<<<< HEAD
-            #print hex(binascii.crc32(''.join([chr(b) for b in mac])))
-=======
->>>>>>> 3fbffe06
-            mac += u.calculateFCS(mac)
-            
-            try:
-                self.socket.sendto(
-                    ''.join([chr(b) for b in zep+mac]),
-                    ('10.2.0.77',17754),
-                )
-            except ValueError as err:
-                print err
-                print udpPacket
-        
-        with self.statsLock:
-            key = (sender,signal)
-            if key not in self.stats:
-                self.stats[key] = 0
-            self.stats[key] += 1
+import logging
+class NullHandler(logging.Handler):
+    def emit(self, record):
+        pass
+log = logging.getLogger('eventBusMonitor')
+log.setLevel(logging.ERROR)
+log.addHandler(NullHandler())
+
+import threading
+import copy
+import json
+import socket
+import binascii
+
+import openvisualizer_utils as u
+
+from pydispatch import dispatcher
+
+class eventBusMonitor(object):
+    
+    def __init__(self):
+        
+        # log
+        log.debug("create instance")
+        
+        # store params
+        
+        # local variables
+        self.statsLock  = threading.Lock()
+        self.stats      = {}
+        self.socket     = socket.socket(
+            socket.AF_INET,
+            socket.SOCK_DGRAM
+        )
+        
+        # give this instance a name
+        self.name       = 'eventBusMonitor'
+        
+        # connect to dispatcher
+        dispatcher.connect(
+            self._eventBusNotification,
+        )
+    
+    #======================== public ==========================================
+    
+    def getStats(self):
+        
+        # get a copy of stats
+        with self.statsLock:
+            tempStats = copy.deepcopy(self.stats)
+        
+        # format as a dictionnary
+        returnVal = [
+            {
+                'sender': str(k[0]),
+                'signal': str(k[1]),
+                'num':    v,
+            } for (k,v) in tempStats.items()
+        ]
+        
+        # send back JSON string
+        return json.dumps(returnVal)
+    
+    #======================== private =========================================
+    
+    def _eventBusNotification(self,signal,sender,data):
+        
+        if signal=='bytesToMesh':
+            
+            # ZEP header
+            zep  = []
+            zep += [ord('E'),ord('X')]     # Protocol ID String
+            zep += [0x02]                  # Protocol Version
+            zep += [0x01]                  # Type
+            zep += [0x00]                  # Channel ID
+            zep += [0x00,0x01]             # Device ID
+            zep += [0x01]                  # LQI/CRC mode
+            zep += [0xff]
+            zep += [0x01]*8                # timestamp
+            zep += [0x02]*4                # sequence number
+            zep += [0x00]*10               # reserved
+            zep += [21+len(data[1])+2]        # length
+            
+            # IEEE802.15.4
+            mac  = []
+            mac += [0x41]
+            mac += [0xcc]
+            mac += [0x66]
+            mac += [0xff,0xff]
+            mac += [0x01]*8
+            mac += [0x02]*8
+            
+            # 6LoWPAN
+            mac += data[1]  #data[0] is nexthop address
+            
+            # CRC
+
+            mac += u.calculateFCS(mac)
+            
+            try:
+                self.socket.sendto(
+                    ''.join([chr(b) for b in zep+mac]),
+                    ('10.2.0.77',17754),
+                )
+            except ValueError as err:
+                print err
+                print udpPacket
+        
+        with self.statsLock:
+            key = (sender,signal)
+            if key not in self.stats:
+                self.stats[key] = 0
+            self.stats[key] += 1
     